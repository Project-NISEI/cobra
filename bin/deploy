#!/bin/bash
set -e

PROJECT_DIR=$(cd "$(dirname "${BASH_SOURCE[0]}")" && cd "../" && pwd)
pushd "${PROJECT_DIR}"

# Required environment variables in .env:
# RAILS_ENV: develop or production
# POSTGRES_PASSWORD: should be randomly generated per instance
# Optional:
# COMPOSE_FILE_TYPE: prod, staging, override (for local dev - this is the default)
# Required if using production Rails environment:
# SECRET_KEY_BASE: A 64 bit hex key for rails, should be randomly generated
# ABR_AUTH
# NRDB_CLIENT
# NRDB_SECRET
# Required if using prod or staging compose file:
# COBRA_DOMAIN
source .env
COMPOSE_FILE_TYPE=${COMPOSE_FILE_TYPE-override}

compose_for_deploy() {
  docker compose -f docker-compose.yml -f "docker-compose.$COMPOSE_FILE_TYPE.yml" "$@"
}

compose_for_deploy up -d db
compose_for_deploy build app

echo "Initialising DB..."
bin/init-db app-in-docker

<<<<<<< HEAD
if [ "$COMPOSE_FILE" == "prod" ]; then
=======
echo "Precompiling assets..."
compose_for_deploy run --rm app bundle exec rake assets:precompile --trace

if [ "$COMPOSE_FILE_TYPE" == "prod" ]; then
>>>>>>> 2cdd5c16
  compose_for_deploy up -d app --force-recreate
elif [ "$COMPOSE_FILE_TYPE" == "staging" ]; then
  compose_for_deploy up -d app --force-recreate
fi

compose_for_deploy up -d

popd<|MERGE_RESOLUTION|>--- conflicted
+++ resolved
@@ -29,14 +29,7 @@
 echo "Initialising DB..."
 bin/init-db app-in-docker
 
-<<<<<<< HEAD
-if [ "$COMPOSE_FILE" == "prod" ]; then
-=======
-echo "Precompiling assets..."
-compose_for_deploy run --rm app bundle exec rake assets:precompile --trace
-
 if [ "$COMPOSE_FILE_TYPE" == "prod" ]; then
->>>>>>> 2cdd5c16
   compose_for_deploy up -d app --force-recreate
 elif [ "$COMPOSE_FILE_TYPE" == "staging" ]; then
   compose_for_deploy up -d app --force-recreate
