--- conflicted
+++ resolved
@@ -171,34 +171,23 @@
       # Only show own self report
       self_report = SelfReport.where(pairing_id: id, report_player_id: current_user.id).first if current_user
       if self_report
-<<<<<<< HEAD
-        self_report_result = {
-          report_player_id: self_report.report_player_id,
-          label: score_label(@tournament.swiss_format, player1_side(side),
-                             self_report.score1, self_report.score1_corp,
-                             self_report.score1_runner,
-                             self_report.score2,
-                             self_report.score2_corp,
-                             self_report.score2_runner)
-        }
-=======
+        self_report_result = { report_player_id: self_report.report_player_id }
         if (stage.single_sided_swiss? || stage.single_elim? || stage.double_elim?) && side == 'player1_is_corp'
-          self_report_score_label = score_label(@tournament.swiss_format, player1_side(side),
-                                                self_report.score1, self_report.score1_corp,
-                                                self_report.score1_runner,
-                                                self_report.score2,
-                                                self_report.score2_corp,
-                                                self_report.score2_runner)
+          self_report_result[:label] = score_label(@tournament.swiss_format, player1_side(side),
+                                                   self_report.score1, self_report.score1_corp,
+                                                   self_report.score1_runner,
+                                                   self_report.score2,
+                                                   self_report.score2_corp,
+                                                   self_report.score2_runner)
         else
           # Player 2 is the corp (left side) player
-          self_report_score_label = score_label(@tournament.swiss_format, player2_side(side),
-                                                self_report.score2, self_report.score2_corp,
-                                                self_report.score2_runner,
-                                                self_report.score1,
-                                                self_report.score1_corp,
-                                                self_report.score1_runner)
+          self_report_result[:label] = score_label(@tournament.swiss_format, player2_side(side),
+                                                   self_report.score2, self_report.score2_corp,
+                                                   self_report.score2_runner,
+                                                   self_report.score1,
+                                                   self_report.score1_corp,
+                                                   self_report.score1_runner)
         end
->>>>>>> 5981f489
       end
       pairings << {
         id:,
