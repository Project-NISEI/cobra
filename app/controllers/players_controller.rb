class PlayersController < ApplicationController
  before_action :set_tournament
  before_action :set_player, only: [:update, :destroy, :drop, :reinstate, :lock_decks, :unlock_decks, :registration]

  def index
    authorize @tournament, :update?

    @players = @tournament.players.active.sort_by { |p| p.name.downcase || '' }
    @dropped = @tournament.players.dropped.sort_by { |p| p.name.downcase || '' }
  end

  def download_decks
    authorize @tournament, :update?
    render json: @tournament.players.active.flat_map { |p| p.decks }.map { |d| d.as_view(current_user) }
  end

  def create
    authorize Player
    if @tournament.self_registration?
      authorize @tournament, :show?
    else
      authorize @tournament, :update?
    end

    params = player_params
    unless is_organiser_view
      params[:user_id] = current_user.id
    end
    params[:decks_locked] = !@tournament[:all_players_decks_unlocked]

    player = @tournament.players.create(params.except(:corp_deck, :runner_deck))
    unless @tournament.current_stage.nil?
      @tournament.current_stage.players << player
    end

    if player.user_id
      if @tournament.nrdb_deck_registration?
        redirect_to registration_tournament_path(@tournament)
      else
        redirect_to tournament_path(@tournament)
      end
    else
      if @tournament.nrdb_deck_registration?
        redirect_to registration_tournament_player_path(@tournament, player, { edit_decks: true })
      else
        redirect_to tournament_players_path(@tournament)
      end
    end
  end

  def update
    authorize @player

    params = player_params
    unless is_organiser_view
      params[:user_id] = current_user.id
    end

    @player.update(params.except(:corp_deck, :runner_deck))

    if @tournament.nrdb_deck_registration? and (current_user == @tournament.user || !@player.decks_locked?)
      save_deck(params, :corp_deck, 'corp')
      save_deck(params, :runner_deck, 'runner')
    end

    if current_user.id == @tournament.user_id && @player.user_id != current_user.id
      redirect_to tournament_players_path(@tournament)
    else
      redirect_to tournament_path(@tournament)
    end
  end

  def save_deck(params, param, side)
    return unless params.has_key?(param)
    begin
      request = JSON.parse(params[param])
    rescue
      @player.decks.destroy_by(side_id: side)
      return
    end
    details = request['details']
    if details['user_id'] && details['user_id'] != current_user.id
      return
    end
    details.keep_if { |key| Deck.column_names.include? key }
    details['side_id'] = side
    details['user_id'] = current_user.id
    @player.decks.destroy_by(side_id: side)
    deck = @player.decks.create(details)
    deck.cards.create(request['cards'])
  end

  def destroy
    authorize @tournament, :update?

    @player.destroy

    redirect_to tournament_players_path(@tournament)
  end

  def standings
    authorize @tournament, :show?
  end

  def drop
    authorize @tournament, :update?

    @player.update(active: false)

    redirect_to tournament_players_path(@tournament)
  end

  def lock_decks
    authorize @tournament, :update?

    @player.update(decks_locked: true)
    @tournament.update(all_players_decks_unlocked: false,
                       any_player_decks_unlocked: @tournament.unlocked_deck_players.count > 0)

    redirect_to tournament_players_path(@tournament)
  end

  def unlock_decks
    authorize @tournament, :update?

    @player.update(decks_locked: false)
    @tournament.update(any_player_decks_unlocked: true,
                       all_players_decks_unlocked: @tournament.locked_deck_players.count == 0)

    redirect_to tournament_players_path(@tournament)
  end

  def reinstate
    authorize @tournament, :update?

    @player.update(active: true)

    redirect_to tournament_players_path(@tournament)
  end

  def meeting
    authorize @tournament, :show?
  end

  def registration
    authorize @tournament, :update?
    @edit_decks = params[:edit_decks]
    if @edit_decks
      begin
        @decks = Nrdb::Connection.new(current_user).decks
      rescue
        redirect_to login_path(:return_to => request.fullpath)
      end
    end
  end

  private

  def player_params
    params.require(:player)
<<<<<<< HEAD
          .permit(:name, :corp_identity, :runner_identity, :corp_deck, :runner_deck,
                  :first_round_bye, :manual_seed, :consent_data_sharing, :consent_deck_sharing_with_to)
=======
          .permit(:name, :pronouns, :corp_identity, :runner_identity, :corp_deck, :runner_deck,
                  :first_round_bye, :manual_seed)
>>>>>>> f29ebe98
  end

  def is_organiser_view
    params.require(:player)[:organiser_view] && @tournament.user_id == current_user.id
  end

  def set_player
    @player = Player.find(params[:id])
  end
end<|MERGE_RESOLUTION|>--- conflicted
+++ resolved
@@ -158,13 +158,8 @@
 
   def player_params
     params.require(:player)
-<<<<<<< HEAD
-          .permit(:name, :corp_identity, :runner_identity, :corp_deck, :runner_deck,
+          .permit(:name, :pronouns, :corp_identity, :runner_identity, :corp_deck, :runner_deck,
                   :first_round_bye, :manual_seed, :consent_data_sharing, :consent_deck_sharing_with_to)
-=======
-          .permit(:name, :pronouns, :corp_identity, :runner_identity, :corp_deck, :runner_deck,
-                  :first_round_bye, :manual_seed)
->>>>>>> f29ebe98
   end
 
   def is_organiser_view
