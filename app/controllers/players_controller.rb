--- conflicted
+++ resolved
@@ -18,11 +18,7 @@
     end
 
     params = player_params
-<<<<<<< HEAD
-    if @tournament.user_id != current_user.id
-=======
     unless is_organiser_view
->>>>>>> 88aba336
       params[:user_id] = current_user.id
     end
 
@@ -46,16 +42,10 @@
     authorize @player
 
     params=player_params
-<<<<<<< HEAD
-    if @tournament.user_id != current_user.id
+    unless is_organiser_view
       params[:user_id] = current_user.id
     end
     validate_deck_registration(params)
-=======
-    unless is_organiser_view
-      params[:user_id] = current_user.id
-    end
->>>>>>> 88aba336
 
     @player.update(params)
 
@@ -106,16 +96,12 @@
 
   def player_params
     params.require(:player)
-<<<<<<< HEAD
       .permit(:name, :corp_identity, :runner_identity, :corp_deck, :runner_deck,
-              :first_round_bye, :manual_seed, :user_id)
-=======
-      .permit(:name, :corp_identity, :runner_identity, :first_round_bye, :manual_seed)
+              :first_round_bye, :manual_seed)
   end
 
   def is_organiser_view
     params.require(:player)[:organiser_view] && @tournament.user_id == current_user.id
->>>>>>> 88aba336
   end
 
   def set_player
