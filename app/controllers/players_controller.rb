class PlayersController < ApplicationController
  before_action :set_tournament
  before_action :set_player, only: [:update, :destroy, :drop, :reinstate, :lock_decks, :unlock_decks, :registration]

  def index
    authorize @tournament, :update?

    @players = @tournament.players.active.sort_by { |p| p.name.downcase || '' }
    @dropped = @tournament.players.dropped.sort_by { |p| p.name.downcase || '' }
  end

  def create
    authorize Player
    if @tournament.self_registration?
      authorize @tournament, :show?
    else
      authorize @tournament, :update?
    end

    params = player_params
    unless is_organiser_view
      params[:user_id] = current_user.id
    end

    player = @tournament.players.create(params.except(:corp_deck, :runner_deck))
    unless @tournament.current_stage.nil?
      @tournament.current_stage.players << player
    end

    if player.user_id
      if @tournament.nrdb_deck_registration?
        redirect_to registration_tournament_path(@tournament)
      else
        redirect_to tournament_path(@tournament)
      end
    else
      redirect_to tournament_players_path(@tournament)
    end
  end

  def update
    authorize @player

    params=player_params
    unless is_organiser_view
      params[:user_id] = current_user.id
<<<<<<< HEAD
      if @tournament.nrdb_deck_registration?
        if @player.decks_locked?
          params = params.except(:corp_identity, :runner_identity,
                                 :corp_deck, :runner_deck,
                                 :corp_deck_format, :runner_deck_format)
        else
          params[:decks_locked] = true
          params[:corp_deck] = JSON.parse(params[:corp_deck])
          params[:runner_deck] = JSON.parse(params[:runner_deck])
        end
      else
        params = params.except(:corp_deck, :runner_deck, :corp_deck_format, :runner_deck_format)
      end
=======
>>>>>>> 6cb0960c
    end

    @player.update(params.except(:corp_deck, :runner_deck))

    if @tournament.nrdb_deck_registration?
      save_deck(params, :corp_deck, 'corp')
      save_deck(params, :runner_deck, 'runner')
    end

    if current_user.id == @tournament.user_id && @player.user_id != current_user.id
      redirect_to tournament_players_path(@tournament)
    else
      redirect_to tournament_path(@tournament)
    end
  end

  def save_deck(params, param, side)
    return unless params.has_key?(param)
    request = JSON.parse(params[param])
    @player.decks.destroy_by(side: side)
    details = request['details']
    details.keep_if { |key| Deck.column_names.include? key }
    details['side'] = side
    deck = @player.decks.create(details)
    deck.deck_cards.create(request['cards'])
  end

  def destroy
    authorize @tournament, :update?

    @player.destroy

    redirect_to tournament_players_path(@tournament)
  end

  def standings
    authorize @tournament, :show?
  end

  def drop
    authorize @tournament, :update?

    @player.update(active: false)

    redirect_to tournament_players_path(@tournament)
  end

  def lock_decks
    authorize @tournament, :update?

    @player.update(decks_locked: true)

    redirect_to tournament_players_path(@tournament)
  end

  def unlock_decks
    authorize @tournament, :update?

    @player.update(decks_locked: false)

    redirect_to tournament_players_path(@tournament)
  end

  def reinstate
    authorize @tournament, :update?

    @player.update(active: true)

    redirect_to tournament_players_path(@tournament)
  end

  def meeting
    authorize @tournament, :show?
  end

  def registration
    authorize @tournament, :update?
  end

  private

  def player_params
    params.require(:player)
      .permit(:name, :corp_identity, :runner_identity, :corp_deck, :runner_deck,
              :first_round_bye, :manual_seed)
  end

  def is_organiser_view
    params.require(:player)[:organiser_view] && @tournament.user_id == current_user.id
  end

  def set_player
    @player = Player.find(params[:id])
  end
end<|MERGE_RESOLUTION|>--- conflicted
+++ resolved
@@ -44,27 +44,11 @@
     params=player_params
     unless is_organiser_view
       params[:user_id] = current_user.id
-<<<<<<< HEAD
-      if @tournament.nrdb_deck_registration?
-        if @player.decks_locked?
-          params = params.except(:corp_identity, :runner_identity,
-                                 :corp_deck, :runner_deck,
-                                 :corp_deck_format, :runner_deck_format)
-        else
-          params[:decks_locked] = true
-          params[:corp_deck] = JSON.parse(params[:corp_deck])
-          params[:runner_deck] = JSON.parse(params[:runner_deck])
-        end
-      else
-        params = params.except(:corp_deck, :runner_deck, :corp_deck_format, :runner_deck_format)
-      end
-=======
->>>>>>> 6cb0960c
     end
 
     @player.update(params.except(:corp_deck, :runner_deck))
 
-    if @tournament.nrdb_deck_registration?
+    if @tournament.nrdb_deck_registration? and not @player.decks_locked?
       save_deck(params, :corp_deck, 'corp')
       save_deck(params, :runner_deck, 'runner')
     end
