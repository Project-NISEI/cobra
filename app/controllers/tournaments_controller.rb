class TournamentsController < ApplicationController
  before_action :set_tournament, only: [
      :show, :edit, :update, :destroy,
      :upload_to_abr, :save_json, :cut, :qr, :registration
    ]

  def index
    authorize Tournament

    @tournaments = Tournament.where(private: false)
      .order(date: :desc)
      .limit(20)
  end

  def my
    authorize Tournament

    @tournaments = current_user.tournaments.order(date: :desc)
  end

  def show
    authorize @tournament

    respond_to do |format|
      format.html do
<<<<<<< HEAD
        set_tournament_view_data
=======
        @players = @tournament.players.active.sort_by { |p| p.name || '' }
        @dropped = @tournament.players.dropped.sort_by { |p| p.name || '' }

        if current_user
          @current_user_is_running_tournament = @tournament.user_id == current_user.id
          @current_user_player = @players.find { |p| p.user_id == current_user.id }
          @current_user_dropped = @dropped.any? { |p| p.user_id == current_user.id }

          if @current_user_player
            @rounds = Rounds.where('tournament_id = ?', tournament.id).id
            @current_user_pairings = Pairing.where(tournament)

          end
        end
>>>>>>> 61f13c74
      end
      format.json do
        headers['Access-Control-Allow-Origin'] = '*'
        render json: NrtmJson.new(@tournament).data(tournament_url(@tournament.slug, @request))
      end
    end
  end

  def registration
    authorize @tournament, :register?

    set_tournament_view_data
  end

  def set_tournament_view_data
    @players = @tournament.players.active.sort_by { |p| p.name || '' }
    @dropped = @tournament.players.dropped.sort_by { |p| p.name || '' }

    if current_user
      @current_user_is_running_tournament = @tournament.user_id == current_user.id
      @current_user_player = @players.find { |p| p.user_id == current_user.id }
      @current_user_dropped = @dropped.any? { |p| p.user_id == current_user.id }
    end
  end

  def new
    authorize Tournament

    @new_tournament = current_user.tournaments.new
    @new_tournament.date = Date.current
  end

  def create
    authorize Tournament

    @new_tournament = current_user.tournaments.new(tournament_params)

    if @new_tournament.save
      redirect_to tournament_path(@new_tournament)
    else
      render :new
    end
  end

  def edit
    authorize @tournament
  end

  def update
    authorize @tournament

    @tournament.update(tournament_params)

    redirect_to edit_tournament_path(@tournament)
  end

  def destroy
    authorize @tournament

    @tournament.destroy!

    redirect_to tournaments_path
  end

  def upload_to_abr
    authorize @tournament

    response = AbrUpload.upload!(@tournament, tournament_url(@tournament.slug, @request))

    if(response[:code])
      @tournament.update(abr_code: response[:code])
    end

    redirect_to edit_tournament_path(@tournament)
  end

  def save_json
    authorize @tournament

    data = NrtmJson.new(@tournament).data(tournament_url(@tournament.slug, @request))

    send_data data.to_json,
      type: :json,
      disposition: :attachment,
      filename: "#{@tournament.name.underscore}.json"
  end

  def cut
    authorize @tournament

    number = params[:number].to_i
    return redirect_to standings_tournament_players_path(@tournament) unless [4,8,16].include? number

    @tournament.cut_to!(:double_elim, number)

    redirect_to tournament_rounds_path(@tournament)
  end

  def shortlink
    tournament = Tournament.find_by!(slug: params[:slug].upcase)

    authorize tournament, :show?

    redirect_to tournament_path(tournament)
  rescue ActiveRecord::RecordNotFound
    skip_authorization

    redirect_to not_found_tournaments_path(code: params[:slug])
  end

  def not_found
    skip_authorization

    @code = params[:code]
  end

  def qr
    authorize @tournament, :edit?
  end

  private

  def set_tournament
    @tournament = Tournament.find(params[:id])
  end

  def tournament_params
    params.require(:tournament).permit(:name, :date, :private, :stream_url, :manual_seed, :self_registration)
  end
end<|MERGE_RESOLUTION|>--- conflicted
+++ resolved
@@ -23,24 +23,7 @@
 
     respond_to do |format|
       format.html do
-<<<<<<< HEAD
         set_tournament_view_data
-=======
-        @players = @tournament.players.active.sort_by { |p| p.name || '' }
-        @dropped = @tournament.players.dropped.sort_by { |p| p.name || '' }
-
-        if current_user
-          @current_user_is_running_tournament = @tournament.user_id == current_user.id
-          @current_user_player = @players.find { |p| p.user_id == current_user.id }
-          @current_user_dropped = @dropped.any? { |p| p.user_id == current_user.id }
-
-          if @current_user_player
-            @rounds = Rounds.where('tournament_id = ?', tournament.id).id
-            @current_user_pairings = Pairing.where(tournament)
-
-          end
-        end
->>>>>>> 61f13c74
       end
       format.json do
         headers['Access-Control-Allow-Origin'] = '*'
@@ -63,6 +46,8 @@
       @current_user_is_running_tournament = @tournament.user_id == current_user.id
       @current_user_player = @players.find { |p| p.user_id == current_user.id }
       @current_user_dropped = @dropped.any? { |p| p.user_id == current_user.id }
+      @rounds = Rounds.where('tournament_id = ?', tournament.id).id
+      @current_user_pairings = Pairing.where(tournament)
     end
   end
 
