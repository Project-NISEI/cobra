--- conflicted
+++ resolved
@@ -1,14 +1,6 @@
 module Nrdb
   class Oauth
     def self.auth_uri(host)
-<<<<<<< HEAD
-      secrets = Rails.application.secrets[host]
-      unless secrets
-        raise "Secrets not configured for host: #{host}"
-      end
-
-=======
->>>>>>> b70656e2
       URI("https://netrunnerdb.com/oauth/v2/auth").tap do |uri|
         uri.query = {
           client_id: Rails.configuration.nrdb[:client_id],
