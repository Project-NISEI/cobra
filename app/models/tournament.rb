--- conflicted
+++ resolved
@@ -297,11 +297,7 @@
         faction: row['faction'],
         num_swiss_players: row['num_swiss_players'].to_i,
         num_cut_players: row['num_cut_players'].to_i,
-<<<<<<< HEAD
-        cut_conversion_percentage: row['cut_conversion_percentage'].to_f
-=======
         cut_conversion_percentage: row['cut_conversion_percentage'].to_f.floor(2)
->>>>>>> 296a535e
       }
     end
     results[:factions].each_key do |side|
