.col-12.players
  p
    = link_to meeting_tournament_players_path(@tournament), class: 'btn btn-primary' do
      => fa_icon 'list'
      | Player meeting

  .alert.alert-secondary.mt-4
    h5.mb-3 Register New Player
    = simple_form_for :player, url: tournament_players_path(@tournament), html: { class: 'form-inline d-block' } do |f|
<<<<<<< HEAD
      = render 'form', f: f, anon_player: true, organizer_view: true
=======
      = render 'form', f: f, organiser_view: true
>>>>>>> c7118de8
      .mt-2.text-right
        = button_tag type: :submit, class: 'btn btn-success' do
          => fa_icon 'plus'
          | Create

  h3.mt-4 Players
  ul.list-group.list-group-flush
  - @players.each do |player|
    li.list-group-item
      = simple_form_for player, url: tournament_player_path(@tournament, player), html: { class: 'form-inline mt-2 d-block' } do |f|
<<<<<<< HEAD
        = render 'form', f: f, anon_player: player.user_id != current_user.id, organizer_view: true
=======
        = render 'form', f: f, organiser_view: true
>>>>>>> c7118de8
        .text-right
          = button_tag type: :submit, class: 'btn btn-link text-success mr-2' do
            => fa_icon 'floppy-o'
            | Save
          =< link_to drop_tournament_player_path(@tournament, player), method: :patch, class: 'btn btn-link text-warning mr-2' do
            => fa_icon 'arrow-down'
            | Drop
          =< link_to tournament_player_path(@tournament, player), method: :delete, class: 'btn btn-link text-danger mr-2' do
            => fa_icon 'trash'
            | Delete

  - if @dropped.any?
    h3.mt-4 Dropped Players
    - @dropped.each do |player|
      p
        | #{player.name} (#{player.corp_identity}, #{player.runner_identity})
        =< link_to reinstate_tournament_player_path(@tournament, player), method: :patch, class: 'btn btn-warning' do
          => fa_icon 'arrow-up'
          | Reinstate<|MERGE_RESOLUTION|>--- conflicted
+++ resolved
@@ -7,11 +7,7 @@
   .alert.alert-secondary.mt-4
     h5.mb-3 Register New Player
     = simple_form_for :player, url: tournament_players_path(@tournament), html: { class: 'form-inline d-block' } do |f|
-<<<<<<< HEAD
-      = render 'form', f: f, anon_player: true, organizer_view: true
-=======
       = render 'form', f: f, organiser_view: true
->>>>>>> c7118de8
       .mt-2.text-right
         = button_tag type: :submit, class: 'btn btn-success' do
           => fa_icon 'plus'
@@ -22,11 +18,7 @@
   - @players.each do |player|
     li.list-group-item
       = simple_form_for player, url: tournament_player_path(@tournament, player), html: { class: 'form-inline mt-2 d-block' } do |f|
-<<<<<<< HEAD
-        = render 'form', f: f, anon_player: player.user_id != current_user.id, organizer_view: true
-=======
         = render 'form', f: f, organiser_view: true
->>>>>>> c7118de8
         .text-right
           = button_tag type: :submit, class: 'btn btn-link text-success mr-2' do
             => fa_icon 'floppy-o'
