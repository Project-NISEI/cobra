.identities_form.d-block
<<<<<<< HEAD
	- if defined?(set_user_id)
		= f.input_field :user_id, value: current_user.id, hidden: true
	- if @tournament.nrdb_deck_registration?
		= f.input_field :corp_deck, hidden: true
		= f.input_field :runner_deck, hidden: true
=======
	- if defined?(organiser_view)
		= f.input_field :organiser_view, value: true, hidden: true
>>>>>>> 88aba336
	.form-group
		label.d-block for="player_name" Name
		- if defined?(default_name)
			= f.input_field :name,
				disabled: (@tournament.disable_player_name_editing? and not defined?(organizer_view)),
				placeholder: 'Enter your name',
				class: 'form-control',
				value: default_name
		- else
			= f.input_field :name,
				disabled: (@tournament.disable_player_name_editing? and not defined?(organizer_view)),
				placeholder: 'Enter player name',
				class: 'form-control'
	.form-group
		label.d-block for="player_corp_identity" Corp ID
		= f.input_field :corp_identity,
			readonly: (@tournament.nrdb_deck_registration? and not defined?(organizer_view)),
			placeholder: ( @tournament.nrdb_deck_registration? ? 'No deck registered' : 'Search for corp ID' ),
			class: 'form-control corp_identities'
	.form-group
		label.d-block for="player_runner_identity" Runner ID
		= f.input_field :runner_identity,
			readonly: (@tournament.nrdb_deck_registration? and not defined?(organizer_view)),
			placeholder: ( @tournament.nrdb_deck_registration? ? 'No deck registered' : 'Search for runner ID' ),
			class: 'form-control runner_identities'
	- if policy(@tournament).edit?
		=> f.input :first_round_bye, as: :boolean, class: 'form-check-input', input_html: { class: 'mr-1'}, inline_label: 'First Round Bye'
		- if @tournament.manual_seed
			.form-group
				label.d-block for="player_manual_seed" Manual Seed
				=> f.text_field :manual_seed, placeholder: 'Set seed', class: 'manual_seed form-control'<|MERGE_RESOLUTION|>--- conflicted
+++ resolved
@@ -1,14 +1,9 @@
 .identities_form.d-block
-<<<<<<< HEAD
-	- if defined?(set_user_id)
-		= f.input_field :user_id, value: current_user.id, hidden: true
+	- if defined?(organiser_view)
+		= f.input_field :organiser_view, value: true, hidden: true
 	- if @tournament.nrdb_deck_registration?
 		= f.input_field :corp_deck, hidden: true
 		= f.input_field :runner_deck, hidden: true
-=======
-	- if defined?(organiser_view)
-		= f.input_field :organiser_view, value: true, hidden: true
->>>>>>> 88aba336
 	.form-group
 		label.d-block for="player_name" Name
 		- if defined?(default_name)
