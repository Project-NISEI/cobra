<<<<<<< HEAD
= render 'overview_card'

=======
>>>>>>> 61f13c74
.col-md-6
  - if @current_user_player
    .card
      .card-header
				.d-flex.justify-content-between
					h5.mb-0 My Registration Information
					- if policy(@tournament).register?
						= link_to registration_tournament_path(@tournament), title: 'Edit', class: 'float-right' do
							=> fa_icon 'pencil'
							span.d-none Edit my registration information
      ul.list-group.list-group-flush
        li.list-group-item
          .small.text-secondary Name:
          | #{@current_user_player.name}
        li.list-group-item
          .small.text-secondary Corp ID:
          = render @current_user_player.corp_identity_object
        li.list-group-item
          .small.text-secondary Runner ID:
          = render @current_user_player.runner_identity_object
        li.list-group-item
          .small.text-secondary First Round Bye:
          - if @current_user_player.first_round_bye
            .badge.badge-success YES
          - else
            .badge.badge-secondary NO
  - else
    - if @tournament.self_registration?
      - if current_user
				.card.alert.alert-secondary
					- unless @current_user_dropped
						h5.card-title Register for this Event
						= simple_form_for :player, url: tournament_players_path(@tournament) do |f|
							= render 'players/form', f: f, default_name: current_user ? current_user.nrdb_username : ''
							.text-right
								= button_tag type: :submit, class: 'btn btn-primary', disabled: (not current_user) do
									=> fa_icon 'user-plus'
									| Register
					- else
						h5.card-title Rejoin this Event
						- if @current_user_is_running_tournament
							p
								| You can re-instate yourself on the
								=<> link_to tournament_players_path(@tournament) do
									| Players
								| tab.
						- else
							p Talk to a Tournmanet Organiser to rejoin the event
      - else
        .card.alert.alert-warning
          .card-body
            h5.card-title Register for this Event
            p.mb-1 You must be logged in to register for this tournamet:
            = link_to login_path, class: 'alert-link' do
              => fa_icon 'sign-in'
              | Sign in
            p.mt-4.mb-1
              | Don't have an account? Register with NetrunnerDB, then return to Cobra to login:
            = link_to 'https://netrunnerdb.com/register/', class: 'alert-link'
              span.icon.icon-link
              | &nbsp;Create NRDB account

<<<<<<< HEAD
= render 'player_counts'
=======
.col-md-6
  h3
    = @current_user_player.id
    = @rounds
  - if @current_users_pairings && !@current_user_pairings.empty?
    .card
      .card-header
        h5.card-title.mb-0 My Games
      ul.list-group.list-group-flush
        - @current_user_pairings.each do |p|
          li.list-group-item
            .row
              .col-9
                | Game #{p.round.number} vs.
                - if p.player1.id == @current_user_player.id
                  b<> #{p.player1.name}
                - else
                  b<> #{p.player2.name}
              .col-3.text-right
                .text-secondary Table #{p.table_number}
              .col-12.pt-2
                = render 'pairings/score', pairing: p
                .input-group
                  select.custom-select
                    option How did you do?
                    option They won (0 - 6)
                    option I won (6 - 0)
                    option Corp Split (3 - 3)
                    option Runner Split (3 - 3)
                  .input-group-append
                    button.btn.btn-outline-primary
                      | Report Score

- if @tournament.rounds.any? || policy(@tournament).edit?
	.col-12.mt-5
		h5
			=> pluralize(@players.count, 'active player')
			span.small.text-secondary
				| (#{@dropped.count} dropped)
	.col-md-6
		table.table
			thead
				tr
					th Corp
					th Players
			tbody
				- @tournament.corp_counts.each do |id, count|
					tr
						td= render id
						td= count
	.col-md-6
		table.table
			thead
				tr
					th Runner
					th Players
			tbody
				- @tournament.runner_counts.each do |id, count|
					tr
						td= render id
						td= count
>>>>>>> 61f13c74
<|MERGE_RESOLUTION|>--- conflicted
+++ resolved
@@ -1,8 +1,5 @@
-<<<<<<< HEAD
 = render 'overview_card'
 
-=======
->>>>>>> 61f13c74
 .col-md-6
   - if @current_user_player
     .card
@@ -65,9 +62,8 @@
               span.icon.icon-link
               | &nbsp;Create NRDB account
 
-<<<<<<< HEAD
 = render 'player_counts'
-=======
+
 .col-md-6
   h3
     = @current_user_player.id
@@ -99,34 +95,4 @@
                     option Runner Split (3 - 3)
                   .input-group-append
                     button.btn.btn-outline-primary
-                      | Report Score
-
-- if @tournament.rounds.any? || policy(@tournament).edit?
-	.col-12.mt-5
-		h5
-			=> pluralize(@players.count, 'active player')
-			span.small.text-secondary
-				| (#{@dropped.count} dropped)
-	.col-md-6
-		table.table
-			thead
-				tr
-					th Corp
-					th Players
-			tbody
-				- @tournament.corp_counts.each do |id, count|
-					tr
-						td= render id
-						td= count
-	.col-md-6
-		table.table
-			thead
-				tr
-					th Runner
-					th Players
-			tbody
-				- @tournament.runner_counts.each do |id, count|
-					tr
-						td= render id
-						td= count
->>>>>>> 61f13c74
+                      | Report Score