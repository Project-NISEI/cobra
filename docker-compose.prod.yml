# This is the file for a deployed server.
# Domain names can be customized in the .env file.
# This assumes you have already set up certificates via Let's Encrypt for the domain.
# Since that is a manual step, we don't have it checked in here.
# https://pentacent.medium.com/nginx-and-lets-encrypt-with-docker-in-less-than-5-minutes-b4b8a60d3a71
# is the guide we used to set that up initially.
services:
  db:
    restart: unless-stopped
    networks:
      - backend

  # service configuration for our dockerized Rails app
  app:
    restart: unless-stopped
    environment:
      VIRTUAL_HOST: $COBRA_DOMAIN
      VIRTUAL_PORT: 3000
      LETSENCRYPT_HOST: $COBRA_DOMAIN
      LETSENCRYPT_EMAIL: website@nisei.net

    networks:
      - backend
      - null_signal
    # expose the port we configured Puma to bind to
    expose:
      - "3000"

<<<<<<< HEAD
    command:
      - /bin/sh
      - -c
      - |
        rm -rf /var/www/assets/*
        cp -a public/assets/* /var/www/assets
        cp -a public/vite/* /var/www/vite
        bundle exec unicorn -c config/containers/unicorn.rb -E $RAILS_ENV

    volumes:
      - cobra-assets:/var/www/assets
      - cobra-vite:/var/www/vite

  # service configuration for our web server
  web:
    restart: unless-stopped

    env_file:
      - .env
    # set the build context to the root of the Rails app
    build:
      context: .
      # build with a different Dockerfile
      dockerfile: config/containers/Dockerfile-nginx
      args:
        cobra_domain: $COBRA_DOMAIN

    # makes the web container aware of the app container
    links:
      - app

    # expose the port we configured Nginx to bind to
    ports:
      - "80:80"
      - "443:443"

    volumes:
      - cobra-logs:/var/www/cobra/log
      - cobra-assets:/var/www/cobra/public/assets
      - cobra-vite:/var/www/cobra/public/vite
      - ./data/certbot/conf:/etc/letsencrypt
      - ./data/certbot/www:/var/www/certbot

  certbot:
    restart: unless-stopped
    image: certbot/certbot
    entrypoint: "/bin/sh -c 'trap exit TERM; while :; do certbot renew; sleep 12h & wait $${!}; done;'"
    volumes:
      - ./data/certbot/conf:/etc/letsencrypt
      - ./data/certbot/www:/var/www/certbot

volumes:
    cobra-assets:
    cobra-vite:
    cobra-logs:
=======
networks:
  backend:
  null_signal:
    external: true
>>>>>>> 2cdd5c16
<|MERGE_RESOLUTION|>--- conflicted
+++ resolved
@@ -26,65 +26,7 @@
     expose:
       - "3000"
 
-<<<<<<< HEAD
-    command:
-      - /bin/sh
-      - -c
-      - |
-        rm -rf /var/www/assets/*
-        cp -a public/assets/* /var/www/assets
-        cp -a public/vite/* /var/www/vite
-        bundle exec unicorn -c config/containers/unicorn.rb -E $RAILS_ENV
-
-    volumes:
-      - cobra-assets:/var/www/assets
-      - cobra-vite:/var/www/vite
-
-  # service configuration for our web server
-  web:
-    restart: unless-stopped
-
-    env_file:
-      - .env
-    # set the build context to the root of the Rails app
-    build:
-      context: .
-      # build with a different Dockerfile
-      dockerfile: config/containers/Dockerfile-nginx
-      args:
-        cobra_domain: $COBRA_DOMAIN
-
-    # makes the web container aware of the app container
-    links:
-      - app
-
-    # expose the port we configured Nginx to bind to
-    ports:
-      - "80:80"
-      - "443:443"
-
-    volumes:
-      - cobra-logs:/var/www/cobra/log
-      - cobra-assets:/var/www/cobra/public/assets
-      - cobra-vite:/var/www/cobra/public/vite
-      - ./data/certbot/conf:/etc/letsencrypt
-      - ./data/certbot/www:/var/www/certbot
-
-  certbot:
-    restart: unless-stopped
-    image: certbot/certbot
-    entrypoint: "/bin/sh -c 'trap exit TERM; while :; do certbot renew; sleep 12h & wait $${!}; done;'"
-    volumes:
-      - ./data/certbot/conf:/etc/letsencrypt
-      - ./data/certbot/www:/var/www/certbot
-
-volumes:
-    cobra-assets:
-    cobra-vite:
-    cobra-logs:
-=======
 networks:
   backend:
   null_signal:
-    external: true
->>>>>>> 2cdd5c16
+    external: true