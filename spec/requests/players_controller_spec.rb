--- conflicted
+++ resolved
@@ -128,15 +128,14 @@
 
     it 'stores cards' do
       sign_in user1
-<<<<<<< HEAD
       put tournament_player_path(tournament, @player1), params: { player: {
-        corp_deck: '{"details": {}, "cards": [{"name": "Corp Card", "quantity": 3}]}',
-        runner_deck: '{"details": {}, "cards": [{"name": "Runner Card", "quantity": 3}]}',
+        corp_deck: '{"details": {}, "cards": [{"title": "Corp Card", "quantity": 3}]}',
+        runner_deck: '{"details": {}, "cards": [{"title": "Runner Card", "quantity": 3}]}',
       } }
 
       @player1.reload
-      expect(@player1.corp_deck.cards.map {|card| [card.name, card.quantity]}).to eq([['Corp Card', 3]])
-      expect(@player1.runner_deck.cards.map {|card| [card.name, card.quantity]}).to eq([['Runner Card', 3]])
+      expect(@player1.corp_deck.cards.map {|card| [card.title, card.quantity]}).to eq([['Corp Card', 3]])
+      expect(@player1.runner_deck.cards.map {|card| [card.title, card.quantity]}).to eq([['Runner Card', 3]])
     end
 
     it 'ignores decks when player is locked' do
@@ -235,16 +234,6 @@
       expect(@player2.reload.decks_locked?).to be(false)
       expect(tournament.reload.all_players_decks_unlocked?).to be(false)
       expect(tournament.any_player_decks_unlocked?).to be(true)
-=======
-      put tournament_player_path(tournament, player1), params: { player: {
-        runner_deck: '{"details": {}, "cards": [{"title": "Runner Card", "quantity": 3}]}',
-        corp_deck: '{"details": {}, "cards": [{"title": "Corp Card", "quantity": 3}]}'
-      } }
-
-      player1.reload
-      expect(player1.runner_deck.cards.map {|card| [card.title, card.quantity]}).to eq([['Runner Card', 3]])
-      expect(player1.corp_deck.cards.map {|card| [card.title, card.quantity]}).to eq([['Corp Card', 3]])
->>>>>>> 1ad3a5d9
     end
   end
 
