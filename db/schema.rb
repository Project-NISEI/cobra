--- conflicted
+++ resolved
@@ -10,12 +10,8 @@
 #
 # It's strongly recommended that you check this file into your version control system.
 
-<<<<<<< HEAD
 ActiveRecord::Schema[7.0].define(version: 2022_05_20_025715) do
-=======
-ActiveRecord::Schema.define(version: 2022_04_17_165222) do
 
->>>>>>> 61f13c74
   # These are extensions that must be enabled in order to support this database
   enable_extension "plpgsql"
 
@@ -68,16 +64,11 @@
     t.integer "score1_corp"
     t.integer "score2_corp"
     t.integer "score2_runner"
-<<<<<<< HEAD
     t.datetime "created_at", precision: nil, default: -> { "now()" }, null: false
     t.datetime "updated_at", precision: nil, default: -> { "now()" }, null: false
-=======
-    t.datetime "created_at", default: -> { "now()" }, null: false
-    t.datetime "updated_at", default: -> { "now()" }, null: false
     t.bigint "reporter_id"
     t.bigint "confirmer_id"
     t.index ["confirmer_id"], name: "index_pairings_on_confirmer_id"
->>>>>>> 61f13c74
     t.index ["player1_id"], name: "index_pairings_on_player1_id"
     t.index ["player2_id"], name: "index_pairings_on_player2_id"
     t.index ["reporter_id"], name: "index_pairings_on_reporter_id"
@@ -168,12 +159,9 @@
     t.index ["nrdb_id"], name: "index_users_on_nrdb_id"
   end
 
-<<<<<<< HEAD
   add_foreign_key "active_storage_attachments", "active_storage_blobs", column: "blob_id"
   add_foreign_key "active_storage_variant_records", "active_storage_blobs", column: "blob_id"
-=======
   add_foreign_key "pairings", "players", column: "confirmer_id"
->>>>>>> 61f13c74
   add_foreign_key "pairings", "players", column: "player1_id"
   add_foreign_key "pairings", "players", column: "player2_id"
   add_foreign_key "pairings", "players", column: "reporter_id"
