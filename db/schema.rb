# This file is auto-generated from the current state of the database. Instead
# of editing this file, please use the migrations feature of Active Record to
# incrementally modify your database, and then regenerate this schema definition.
#
# This file is the source Rails uses to define your schema when running `bin/rails
# db:schema:load`. When creating a new database, `bin/rails db:schema:load` tends to
# be faster and is potentially less error prone than running all of your
# migrations from scratch. Old migrations may fail to apply correctly if those
# migrations use external dependencies or application code.
#
# It's strongly recommended that you check this file into your version control system.

ActiveRecord::Schema[7.2].define(version: 2025_03_08_193210) do
  # These are extensions that must be enabled in order to support this database
  enable_extension "plpgsql"

  create_table "active_storage_attachments", force: :cascade do |t|
    t.string "name", null: false
    t.string "record_type", null: false
    t.bigint "record_id", null: false
    t.bigint "blob_id", null: false
    t.datetime "created_at", precision: nil, null: false
    t.index ["blob_id"], name: "index_active_storage_attachments_on_blob_id"
    t.index ["record_type", "record_id", "name", "blob_id"], name: "index_active_storage_attachments_uniqueness", unique: true
  end

  create_table "active_storage_blobs", force: :cascade do |t|
    t.string "key", null: false
    t.string "filename", null: false
    t.string "content_type"
    t.text "metadata"
    t.string "service_name", null: false
    t.bigint "byte_size", null: false
    t.string "checksum"
    t.datetime "created_at", precision: nil, null: false
    t.index ["key"], name: "index_active_storage_blobs_on_key", unique: true
  end

  create_table "active_storage_variant_records", force: :cascade do |t|
    t.bigint "blob_id", null: false
    t.string "variation_digest", null: false
    t.index ["blob_id", "variation_digest"], name: "index_active_storage_variant_records_uniqueness", unique: true
  end

  create_table "card_sets", id: :string, force: :cascade do |t|
    t.string "name"
    t.date "date_release"
    t.datetime "created_at", null: false
    t.datetime "updated_at", null: false
    t.index ["name"], name: "index_card_sets_on_name", unique: true
  end

  create_table "custom_prizes", force: :cascade do |t|
    t.string "name", null: false
    t.string "description"
    t.string "image_url"
    t.datetime "created_at", null: false
    t.datetime "updated_at", null: false
    t.bigint "tournament_id", null: false
    t.index ["name"], name: "index_custom_prizes_on_name", unique: true
    t.index ["tournament_id"], name: "index_custom_prizes_on_tournament_id"
  end

  create_table "deck_cards", force: :cascade do |t|
    t.bigint "deck_id"
    t.string "title"
    t.integer "quantity"
    t.integer "influence"
    t.string "nrdb_card_id"
    t.datetime "created_at", null: false
    t.datetime "updated_at", null: false
    t.string "nrdb_printing_id"
    t.string "card_type_id"
    t.string "faction_id"
    t.integer "influence_cost"
    t.index ["deck_id"], name: "index_deck_cards_on_deck_id"
  end

  create_table "deckbuilding_restrictions", id: :string, force: :cascade do |t|
    t.string "name"
    t.date "date_start"
    t.string "play_format_id"
    t.datetime "created_at", null: false
    t.datetime "updated_at", null: false
    t.index ["name"], name: "index_deckbuilding_restrictions_on_name", unique: true
  end

  create_table "decks", force: :cascade do |t|
    t.bigint "player_id"
    t.string "side_id"
    t.string "name"
    t.string "identity_title"
    t.integer "min_deck_size"
    t.integer "max_influence"
    t.string "nrdb_uuid"
    t.string "identity_nrdb_card_id"
    t.datetime "created_at", null: false
    t.datetime "updated_at", null: false
    t.string "identity_nrdb_printing_id"
    t.bigint "user_id"
    t.string "faction_id"
    t.index ["player_id"], name: "index_decks_on_player_id"
    t.index ["user_id"], name: "index_decks_on_user_id"
  end

  create_table "flipper_features", force: :cascade do |t|
    t.string "key", null: false
    t.datetime "created_at", null: false
    t.datetime "updated_at", null: false
    t.index ["key"], name: "index_flipper_features_on_key", unique: true
  end

  create_table "flipper_gates", force: :cascade do |t|
    t.string "feature_key", null: false
    t.string "key", null: false
    t.text "value"
    t.datetime "created_at", null: false
    t.datetime "updated_at", null: false
    t.index ["feature_key", "key", "value"], name: "index_flipper_gates_on_feature_key_and_key_and_value", unique: true
  end

  create_table "formats", force: :cascade do |t|
    t.string "name", null: false
    t.integer "position", default: 0, null: false
    t.datetime "created_at", null: false
    t.datetime "updated_at", null: false
    t.index ["name"], name: "index_formats_on_name", unique: true
    t.index ["position"], name: "index_formats_on_position", unique: true
  end

  create_table "identities", id: :serial, force: :cascade do |t|
    t.string "name"
    t.integer "side"
    t.string "faction"
    t.string "nrdb_code"
    t.string "autocomplete"
    t.index ["side"], name: "index_identities_on_side"
  end

  create_table "official_prize_kits", force: :cascade do |t|
    t.string "name", null: false
    t.string "link"
    t.string "image_url"
    t.string "description"
    t.integer "position", default: 0, null: false
    t.datetime "created_at", null: false
    t.datetime "updated_at", null: false
    t.index ["name"], name: "index_official_prize_kits_on_name", unique: true
    t.index ["position"], name: "index_official_prize_kits_on_position", unique: true
  end

  create_table "pairings", id: :serial, force: :cascade do |t|
    t.integer "round_id"
    t.integer "player1_id"
    t.integer "player2_id"
    t.integer "table_number"
    t.integer "score1"
    t.integer "score2"
    t.integer "side"
    t.integer "score1_runner"
    t.integer "score1_corp"
    t.integer "score2_corp"
    t.integer "score2_runner"
    t.datetime "created_at", precision: nil, default: -> { "now()" }, null: false
    t.datetime "updated_at", precision: nil, default: -> { "now()" }, null: false
    t.boolean "intentional_draw", default: false, null: false
    t.boolean "two_for_one", default: false, null: false
    t.index ["player1_id"], name: "index_pairings_on_player1_id"
    t.index ["player2_id"], name: "index_pairings_on_player2_id"
    t.index ["round_id"], name: "index_pairings_on_round_id"
  end

  create_table "players", id: :serial, force: :cascade do |t|
    t.string "name"
    t.integer "tournament_id"
    t.boolean "active", default: true
    t.string "corp_identity"
    t.string "runner_identity"
    t.integer "seed"
    t.boolean "first_round_bye", default: false
    t.integer "previous_id"
    t.integer "manual_seed"
    t.bigint "user_id"
    t.boolean "registration_locked"
    t.string "pronouns"
    t.boolean "include_in_stream", default: true
    t.bigint "corp_identity_ref_id"
    t.bigint "runner_identity_ref_id"
    t.integer "fixed_table_number"
    t.index ["corp_identity_ref_id"], name: "index_players_on_corp_identity_ref_id"
    t.index ["runner_identity_ref_id"], name: "index_players_on_runner_identity_ref_id"
    t.index ["tournament_id", "name"], name: "idx_uniq_players_tournament_id_name", unique: true
    t.index ["tournament_id"], name: "index_players_on_tournament_id"
    t.index ["user_id"], name: "index_players_on_user_id"
  end

  create_table "registrations", id: :serial, force: :cascade do |t|
    t.integer "player_id"
    t.integer "stage_id"
    t.integer "seed"
    t.index ["player_id"], name: "index_registrations_on_player_id"
    t.index ["stage_id"], name: "index_registrations_on_stage_id"
  end

  create_table "round_timer_activations", force: :cascade do |t|
    t.bigint "tournament_id"
    t.bigint "round_id"
    t.datetime "start_time", default: -> { "now()" }, null: false
    t.datetime "stop_time"
    t.index ["round_id"], name: "index_round_timer_activations_on_round_id"
    t.index ["tournament_id"], name: "index_round_timer_activations_on_tournament_id"
  end

  create_table "rounds", id: :serial, force: :cascade do |t|
    t.integer "tournament_id", null: false
    t.integer "number"
    t.boolean "completed", default: false
    t.decimal "weight", default: "1.0"
    t.integer "stage_id"
    t.datetime "created_at", precision: nil, default: -> { "now()" }, null: false
    t.datetime "updated_at", precision: nil, default: -> { "now()" }, null: false
    t.integer "length_minutes", default: 65
    t.index ["stage_id"], name: "index_rounds_on_stage_id"
    t.index ["tournament_id"], name: "index_rounds_on_tournament_id"
  end

  create_table "stages", id: :serial, force: :cascade do |t|
    t.integer "tournament_id"
    t.integer "number", default: 1
    t.integer "format", default: 0, null: false
    t.datetime "created_at", precision: nil, default: -> { "now()" }, null: false
    t.datetime "updated_at", precision: nil, default: -> { "now()" }, null: false
    t.index ["tournament_id"], name: "index_stages_on_tournament_id"
  end

  create_table "standing_rows", id: :serial, force: :cascade do |t|
    t.integer "position"
    t.integer "player_id"
    t.integer "stage_id"
    t.integer "points"
    t.decimal "sos"
    t.decimal "extended_sos"
    t.integer "corp_points"
    t.integer "runner_points"
    t.index ["player_id"], name: "index_standing_rows_on_player_id"
    t.index ["stage_id"], name: "index_standing_rows_on_stage_id"
  end

  create_table "tournament_types", force: :cascade do |t|
    t.string "name", null: false
    t.boolean "nsg_format", default: false, null: false
    t.integer "position", default: 0, null: false
    t.string "description"
    t.datetime "created_at", null: false
    t.datetime "updated_at", null: false
    t.index ["name"], name: "index_tournament_types_on_name", unique: true
    t.index ["position"], name: "index_tournament_types_on_position", unique: true
  end

  create_table "tournaments", id: :serial, force: :cascade do |t|
    t.string "name"
    t.datetime "created_at", precision: nil
    t.string "abr_code"
    t.integer "stage", default: 0
    t.integer "previous_id"
    t.integer "user_id"
    t.string "slug"
    t.date "date"
    t.boolean "private", default: false
    t.string "stream_url"
    t.boolean "manual_seed"
    t.datetime "updated_at", precision: nil, default: -> { "now()" }, null: false
    t.boolean "self_registration"
    t.boolean "nrdb_deck_registration", default: false
    t.boolean "all_players_unlocked", default: true
    t.boolean "any_player_unlocked", default: true
    t.boolean "registration_closed"
    t.integer "swiss_deck_visibility", default: 0, null: false
    t.integer "cut_deck_visibility", default: 0, null: false
    t.boolean "allow_streaming_opt_out"
    t.integer "swiss_format", default: 0, null: false
    t.bigint "tournament_type_id"
    t.bigint "format_id"
    t.string "deckbuilding_restriction_id"
    t.string "registration_starts"
    t.string "tournament_starts"
    t.boolean "decklist_required", default: false, null: false
    t.string "organizer_contact"
    t.string "event_link"
    t.text "description"
    t.text "additional_prizes_description"
    t.bigint "official_prize_kit_id"
    t.string "card_set_id"
    t.string "time_zone"
    t.index ["card_set_id"], name: "index_tournaments_on_card_set_id"
    t.index ["deckbuilding_restriction_id"], name: "index_tournaments_on_deckbuilding_restriction_id"
    t.index ["format_id"], name: "index_tournaments_on_format_id"
    t.index ["official_prize_kit_id"], name: "index_tournaments_on_official_prize_kit_id"
    t.index ["tournament_type_id"], name: "index_tournaments_on_tournament_type_id"
    t.index ["user_id"], name: "index_tournaments_on_user_id"
  end

  create_table "users", id: :serial, force: :cascade do |t|
    t.datetime "created_at", precision: nil, null: false
    t.datetime "updated_at", precision: nil, null: false
    t.integer "nrdb_id"
    t.string "nrdb_username"
    t.string "nrdb_access_token"
    t.string "nrdb_refresh_token"
    t.index ["nrdb_id"], name: "index_users_on_nrdb_id"
  end

  add_foreign_key "active_storage_attachments", "active_storage_blobs", column: "blob_id"
  add_foreign_key "active_storage_variant_records", "active_storage_blobs", column: "blob_id"
  add_foreign_key "custom_prizes", "tournaments"
  add_foreign_key "deck_cards", "decks"
  add_foreign_key "decks", "players"
  add_foreign_key "pairings", "players", column: "player1_id"
  add_foreign_key "pairings", "players", column: "player2_id"
  add_foreign_key "pairings", "rounds"
  add_foreign_key "players", "identities", column: "corp_identity_ref_id"
  add_foreign_key "players", "identities", column: "runner_identity_ref_id"
  add_foreign_key "players", "tournaments"
  add_foreign_key "players", "users"
  add_foreign_key "registrations", "players"
  add_foreign_key "registrations", "stages"
  add_foreign_key "round_timer_activations", "rounds"
  add_foreign_key "round_timer_activations", "tournaments"
  add_foreign_key "rounds", "stages"
  add_foreign_key "rounds", "tournaments"
  add_foreign_key "stages", "tournaments"
  add_foreign_key "standing_rows", "players"
  add_foreign_key "standing_rows", "stages"
  add_foreign_key "tournaments", "card_sets"
  add_foreign_key "tournaments", "deckbuilding_restrictions"
  add_foreign_key "tournaments", "formats"
  add_foreign_key "tournaments", "official_prize_kits"
  add_foreign_key "tournaments", "tournament_types"
  add_foreign_key "tournaments", "users"

<<<<<<< HEAD
=======
  create_view "cut_conversion_rates", sql_definition: <<-SQL
      WITH corps AS (
           SELECT s_1.tournament_id,
              s_1.number AS stage_number,
              s_1.id AS stage_id,
              'corp'::text AS side,
              COALESCE(id.name, 'Unspecified'::character varying) AS identity,
              COALESCE(id.faction, 'Unspecified'::character varying) AS faction
             FROM (((stages s_1
               JOIN registrations r ON ((s_1.id = r.stage_id)))
               JOIN players p ON ((r.player_id = p.id)))
               LEFT JOIN identities id ON ((p.corp_identity_ref_id = id.id)))
          ), runners AS (
           SELECT s_1.tournament_id,
              s_1.number AS stage_number,
              s_1.id AS stage_id,
              'runner'::text AS side,
              COALESCE(id.name, 'Unspecified'::character varying) AS identity,
              COALESCE(id.faction, 'Unspecified'::character varying) AS faction
             FROM (((stages s_1
               JOIN registrations r ON ((s_1.id = r.stage_id)))
               JOIN players p ON ((r.player_id = p.id)))
               LEFT JOIN identities id ON ((p.runner_identity_ref_id = id.id)))
          ), combined AS (
           SELECT corps.tournament_id,
              corps.stage_number,
              corps.stage_id,
              corps.side,
              corps.identity,
              corps.faction
             FROM corps
          UNION ALL
           SELECT runners.tournament_id,
              runners.stage_number,
              runners.stage_id,
              runners.side,
              runners.identity,
              runners.faction
             FROM runners
          ), swiss AS (
           SELECT combined.tournament_id,
              combined.stage_id,
              combined.stage_number,
              combined.side,
              combined.identity,
              combined.faction,
              count(*) AS num_players
             FROM combined
            WHERE (combined.stage_number = 1)
            GROUP BY combined.tournament_id, combined.stage_id, combined.stage_number, combined.side, combined.identity, combined.faction
          ), cut AS (
           SELECT combined.tournament_id,
              combined.stage_id,
              combined.stage_number,
              combined.side,
              combined.identity,
              combined.faction,
              count(*) AS num_players
             FROM combined
            WHERE (combined.stage_number = 2)
            GROUP BY combined.tournament_id, combined.stage_id, combined.stage_number, combined.side, combined.identity, combined.faction
          )
   SELECT s.tournament_id,
      s.side,
      s.faction,
      s.identity,
      sum(s.num_players) AS num_swiss_players,
      sum(COALESCE(c.num_players, (0)::bigint)) AS num_cut_players,
      ((sum(COALESCE(c.num_players, (0)::bigint)) / sum(s.num_players)) * (100)::numeric) AS cut_conversion_percentage
     FROM (swiss s
       LEFT JOIN cut c USING (tournament_id, side, identity, faction))
    GROUP BY s.tournament_id, s.faction, s.side, s.identity;
  SQL
  create_view "side_win_percentages", sql_definition: <<-SQL
      WITH base AS (
           SELECT s.tournament_id,
              s.number AS stage_number,
                  CASE
                      WHEN (s.format = 0) THEN 2
                      ELSE 1
                  END AS num_expected_games,
                  CASE
                      WHEN ((s.format = 0) AND ((((p.score1_corp + p.score1_runner) + p.score2_corp) + p.score2_runner) > 0)) THEN 2
                      WHEN ((s.format > 0) AND (p.side > 0) AND ((p.score1 + p.score2) > 0)) THEN 1
                      ELSE 0
                  END AS num_valid_games,
                  CASE
                      WHEN ((s.format = 0) AND (((p.score1_corp = 3) AND (p.score2_corp = 0)) OR ((p.score1_corp = 0) AND (p.score2_corp = 3)))) THEN 1
                      WHEN ((s.format = 0) AND (p.score1_corp = 3) AND (p.score2_corp = 3)) THEN 2
                      WHEN (((s.format > 0) AND (p.score1_corp = 3)) OR (p.score2_corp = 3)) THEN 1
                      ELSE 0
                  END AS num_corp_wins,
                  CASE
                      WHEN ((s.format = 0) AND (((p.score1_runner = 3) AND (p.score2_runner = 0)) OR ((p.score1_runner = 0) AND (p.score2_runner = 3)))) THEN 1
                      WHEN ((s.format = 0) AND (p.score1_runner = 3) AND (p.score2_runner = 3)) THEN 2
                      WHEN (((s.format > 0) AND (p.score1_runner = 3)) OR (p.score2_runner = 3)) THEN 1
                      ELSE 0
                  END AS num_runner_wins
             FROM ((stages s
               JOIN rounds r ON ((s.id = r.stage_id)))
               JOIN pairings p ON ((p.round_id = r.id)))
            WHERE r.completed
          ), calculated AS (
           SELECT base.tournament_id,
              base.stage_number,
              base.num_expected_games,
              base.num_valid_games,
                  CASE
                      WHEN (base.num_valid_games = 0) THEN 0
                      ELSE base.num_corp_wins
                  END AS num_corp_wins,
                  CASE
                      WHEN (base.num_valid_games = 0) THEN 0
                      ELSE base.num_runner_wins
                  END AS num_runner_wins
             FROM base
          )
   SELECT calculated.tournament_id,
      calculated.stage_number,
      sum(calculated.num_expected_games) AS num_games,
      sum(calculated.num_valid_games) AS num_valid_games,
      (
          CASE
              WHEN (sum(calculated.num_expected_games) > 0) THEN ((sum(calculated.num_valid_games))::double precision / (sum(calculated.num_expected_games))::double precision)
              ELSE (0.0)::double precision
          END * (100)::double precision) AS valid_game_percentage,
      sum(calculated.num_corp_wins) AS num_corp_wins,
      (
          CASE
              WHEN (sum(calculated.num_valid_games) > 0) THEN ((sum(calculated.num_corp_wins))::double precision / (sum(calculated.num_valid_games))::double precision)
              ELSE (0.0)::double precision
          END * (100)::double precision) AS corp_win_percentage,
      sum(calculated.num_runner_wins) AS num_runner_wins,
      (
          CASE
              WHEN (sum(calculated.num_valid_games) > 0) THEN ((sum(calculated.num_runner_wins))::double precision / (sum(calculated.num_valid_games))::double precision)
              ELSE (0.0)::double precision
          END * (100)::double precision) AS runner_win_percentage
     FROM calculated
    GROUP BY calculated.tournament_id, calculated.stage_number
    ORDER BY calculated.tournament_id, calculated.stage_number;
  SQL
>>>>>>> e7537964
end<|MERGE_RESOLUTION|>--- conflicted
+++ resolved
@@ -338,8 +338,75 @@
   add_foreign_key "tournaments", "tournament_types"
   add_foreign_key "tournaments", "users"
 
-<<<<<<< HEAD
-=======
+  create_view "side_win_percentages", sql_definition: <<-SQL
+      WITH base AS (
+           SELECT s.tournament_id,
+              s.number AS stage_number,
+                  CASE
+                      WHEN (s.format = 0) THEN 2
+                      ELSE 1
+                  END AS num_expected_games,
+                  CASE
+                      WHEN ((s.format = 0) AND ((((p.score1_corp + p.score1_runner) + p.score2_corp) + p.score2_runner) > 0)) THEN 2
+                      WHEN ((s.format > 0) AND (p.side > 0) AND ((p.score1 + p.score2) > 0)) THEN 1
+                      ELSE 0
+                  END AS num_valid_games,
+                  CASE
+                      WHEN ((s.format = 0) AND (((p.score1_corp = 3) AND (p.score2_corp = 0)) OR ((p.score1_corp = 0) AND (p.score2_corp = 3)))) THEN 1
+                      WHEN ((s.format = 0) AND (p.score1_corp = 3) AND (p.score2_corp = 3)) THEN 2
+                      WHEN (((s.format > 0) AND (p.score1_corp = 3)) OR (p.score2_corp = 3)) THEN 1
+                      ELSE 0
+                  END AS num_corp_wins,
+                  CASE
+                      WHEN ((s.format = 0) AND (((p.score1_runner = 3) AND (p.score2_runner = 0)) OR ((p.score1_runner = 0) AND (p.score2_runner = 3)))) THEN 1
+                      WHEN ((s.format = 0) AND (p.score1_runner = 3) AND (p.score2_runner = 3)) THEN 2
+                      WHEN (((s.format > 0) AND (p.score1_runner = 3)) OR (p.score2_runner = 3)) THEN 1
+                      ELSE 0
+                  END AS num_runner_wins
+             FROM ((stages s
+               JOIN rounds r ON ((s.id = r.stage_id)))
+               JOIN pairings p ON ((p.round_id = r.id)))
+            WHERE r.completed
+          ), calculated AS (
+           SELECT base.tournament_id,
+              base.stage_number,
+              base.num_expected_games,
+              base.num_valid_games,
+                  CASE
+                      WHEN (base.num_valid_games = 0) THEN 0
+                      ELSE base.num_corp_wins
+                  END AS num_corp_wins,
+                  CASE
+                      WHEN (base.num_valid_games = 0) THEN 0
+                      ELSE base.num_runner_wins
+                  END AS num_runner_wins
+             FROM base
+          )
+   SELECT calculated.tournament_id,
+      calculated.stage_number,
+      sum(calculated.num_expected_games) AS num_games,
+      sum(calculated.num_valid_games) AS num_valid_games,
+      (
+          CASE
+              WHEN (sum(calculated.num_expected_games) > 0) THEN ((sum(calculated.num_valid_games))::double precision / (sum(calculated.num_expected_games))::double precision)
+              ELSE (0.0)::double precision
+          END * (100)::double precision) AS valid_game_percentage,
+      sum(calculated.num_corp_wins) AS num_corp_wins,
+      (
+          CASE
+              WHEN (sum(calculated.num_valid_games) > 0) THEN ((sum(calculated.num_corp_wins))::double precision / (sum(calculated.num_valid_games))::double precision)
+              ELSE (0.0)::double precision
+          END * (100)::double precision) AS corp_win_percentage,
+      sum(calculated.num_runner_wins) AS num_runner_wins,
+      (
+          CASE
+              WHEN (sum(calculated.num_valid_games) > 0) THEN ((sum(calculated.num_runner_wins))::double precision / (sum(calculated.num_valid_games))::double precision)
+              ELSE (0.0)::double precision
+          END * (100)::double precision) AS runner_win_percentage
+     FROM calculated
+    GROUP BY calculated.tournament_id, calculated.stage_number
+    ORDER BY calculated.tournament_id, calculated.stage_number;
+  SQL
   create_view "cut_conversion_rates", sql_definition: <<-SQL
       WITH corps AS (
            SELECT s_1.tournament_id,
@@ -413,74 +480,4 @@
        LEFT JOIN cut c USING (tournament_id, side, identity, faction))
     GROUP BY s.tournament_id, s.faction, s.side, s.identity;
   SQL
-  create_view "side_win_percentages", sql_definition: <<-SQL
-      WITH base AS (
-           SELECT s.tournament_id,
-              s.number AS stage_number,
-                  CASE
-                      WHEN (s.format = 0) THEN 2
-                      ELSE 1
-                  END AS num_expected_games,
-                  CASE
-                      WHEN ((s.format = 0) AND ((((p.score1_corp + p.score1_runner) + p.score2_corp) + p.score2_runner) > 0)) THEN 2
-                      WHEN ((s.format > 0) AND (p.side > 0) AND ((p.score1 + p.score2) > 0)) THEN 1
-                      ELSE 0
-                  END AS num_valid_games,
-                  CASE
-                      WHEN ((s.format = 0) AND (((p.score1_corp = 3) AND (p.score2_corp = 0)) OR ((p.score1_corp = 0) AND (p.score2_corp = 3)))) THEN 1
-                      WHEN ((s.format = 0) AND (p.score1_corp = 3) AND (p.score2_corp = 3)) THEN 2
-                      WHEN (((s.format > 0) AND (p.score1_corp = 3)) OR (p.score2_corp = 3)) THEN 1
-                      ELSE 0
-                  END AS num_corp_wins,
-                  CASE
-                      WHEN ((s.format = 0) AND (((p.score1_runner = 3) AND (p.score2_runner = 0)) OR ((p.score1_runner = 0) AND (p.score2_runner = 3)))) THEN 1
-                      WHEN ((s.format = 0) AND (p.score1_runner = 3) AND (p.score2_runner = 3)) THEN 2
-                      WHEN (((s.format > 0) AND (p.score1_runner = 3)) OR (p.score2_runner = 3)) THEN 1
-                      ELSE 0
-                  END AS num_runner_wins
-             FROM ((stages s
-               JOIN rounds r ON ((s.id = r.stage_id)))
-               JOIN pairings p ON ((p.round_id = r.id)))
-            WHERE r.completed
-          ), calculated AS (
-           SELECT base.tournament_id,
-              base.stage_number,
-              base.num_expected_games,
-              base.num_valid_games,
-                  CASE
-                      WHEN (base.num_valid_games = 0) THEN 0
-                      ELSE base.num_corp_wins
-                  END AS num_corp_wins,
-                  CASE
-                      WHEN (base.num_valid_games = 0) THEN 0
-                      ELSE base.num_runner_wins
-                  END AS num_runner_wins
-             FROM base
-          )
-   SELECT calculated.tournament_id,
-      calculated.stage_number,
-      sum(calculated.num_expected_games) AS num_games,
-      sum(calculated.num_valid_games) AS num_valid_games,
-      (
-          CASE
-              WHEN (sum(calculated.num_expected_games) > 0) THEN ((sum(calculated.num_valid_games))::double precision / (sum(calculated.num_expected_games))::double precision)
-              ELSE (0.0)::double precision
-          END * (100)::double precision) AS valid_game_percentage,
-      sum(calculated.num_corp_wins) AS num_corp_wins,
-      (
-          CASE
-              WHEN (sum(calculated.num_valid_games) > 0) THEN ((sum(calculated.num_corp_wins))::double precision / (sum(calculated.num_valid_games))::double precision)
-              ELSE (0.0)::double precision
-          END * (100)::double precision) AS corp_win_percentage,
-      sum(calculated.num_runner_wins) AS num_runner_wins,
-      (
-          CASE
-              WHEN (sum(calculated.num_valid_games) > 0) THEN ((sum(calculated.num_runner_wins))::double precision / (sum(calculated.num_valid_games))::double precision)
-              ELSE (0.0)::double precision
-          END * (100)::double precision) AS runner_win_percentage
-     FROM calculated
-    GROUP BY calculated.tournament_id, calculated.stage_number
-    ORDER BY calculated.tournament_id, calculated.stage_number;
-  SQL
->>>>>>> e7537964
 end