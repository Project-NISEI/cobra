# This file is auto-generated from the current state of the database. Instead
# of editing this file, please use the migrations feature of Active Record to
# incrementally modify your database, and then regenerate this schema definition.
#
# This file is the source Rails uses to define your schema when running `bin/rails
# db:schema:load`. When creating a new database, `bin/rails db:schema:load` tends to
# be faster and is potentially less error prone than running all of your
# migrations from scratch. Old migrations may fail to apply correctly if those
# migrations use external dependencies or application code.
#
# It's strongly recommended that you check this file into your version control system.

ActiveRecord::Schema[7.0].define(version: 2023_06_03_232606) do
  # These are extensions that must be enabled in order to support this database
  enable_extension "plpgsql"

  create_table "active_storage_attachments", force: :cascade do |t|
    t.string "name", null: false
    t.string "record_type", null: false
    t.bigint "record_id", null: false
    t.bigint "blob_id", null: false
    t.datetime "created_at", precision: nil, null: false
    t.index ["blob_id"], name: "index_active_storage_attachments_on_blob_id"
    t.index ["record_type", "record_id", "name", "blob_id"], name: "index_active_storage_attachments_uniqueness", unique: true
  end

  create_table "active_storage_blobs", force: :cascade do |t|
    t.string "key", null: false
    t.string "filename", null: false
    t.string "content_type"
    t.text "metadata"
    t.string "service_name", null: false
    t.bigint "byte_size", null: false
    t.string "checksum"
    t.datetime "created_at", precision: nil, null: false
    t.index ["key"], name: "index_active_storage_blobs_on_key", unique: true
  end

  create_table "active_storage_variant_records", force: :cascade do |t|
    t.bigint "blob_id", null: false
    t.string "variation_digest", null: false
    t.index ["blob_id", "variation_digest"], name: "index_active_storage_variant_records_uniqueness", unique: true
  end

  create_table "deck_cards", force: :cascade do |t|
    t.bigint "deck_id"
    t.string "name"
    t.integer "quantity"
    t.integer "influence"
    t.datetime "created_at", null: false
    t.datetime "updated_at", null: false
    t.index ["deck_id"], name: "index_deck_cards_on_deck_id"
  end

  create_table "decks", force: :cascade do |t|
    t.bigint "player_id"
    t.string "side"
    t.string "name"
    t.string "identity"
    t.integer "min_deck_size"
    t.integer "max_influence"
    t.datetime "created_at", null: false
    t.datetime "updated_at", null: false
    t.integer "nrdb_id"
    t.index ["player_id"], name: "index_decks_on_player_id"
  end

  create_table "flipper_features", force: :cascade do |t|
    t.string "key", null: false
    t.datetime "created_at", null: false
    t.datetime "updated_at", null: false
    t.index ["key"], name: "index_flipper_features_on_key", unique: true
  end

  create_table "flipper_gates", force: :cascade do |t|
    t.string "feature_key", null: false
    t.string "key", null: false
    t.string "value"
    t.datetime "created_at", null: false
    t.datetime "updated_at", null: false
    t.index ["feature_key", "key", "value"], name: "index_flipper_gates_on_feature_key_and_key_and_value", unique: true
  end

  create_table "identities", id: :serial, force: :cascade do |t|
    t.string "name"
    t.integer "side"
    t.string "faction"
    t.string "nrdb_code"
    t.string "autocomplete"
    t.index ["side"], name: "index_identities_on_side"
  end

  create_table "pairings", id: :serial, force: :cascade do |t|
    t.integer "round_id"
    t.integer "player1_id"
    t.integer "player2_id"
    t.integer "table_number"
    t.integer "score1"
    t.integer "score2"
    t.integer "side"
    t.integer "score1_runner"
    t.integer "score1_corp"
    t.integer "score2_corp"
    t.integer "score2_runner"
    t.datetime "created_at", precision: nil, default: -> { "now()" }, null: false
    t.datetime "updated_at", precision: nil, default: -> { "now()" }, null: false
    t.boolean "intentional_draw", default: false, null: false
    t.boolean "two_for_one", default: false, null: false
    t.index ["player1_id"], name: "index_pairings_on_player1_id"
    t.index ["player2_id"], name: "index_pairings_on_player2_id"
    t.index ["round_id"], name: "index_pairings_on_round_id"
  end

  create_table "players", id: :serial, force: :cascade do |t|
    t.string "name"
    t.integer "tournament_id"
    t.boolean "active", default: true
    t.string "corp_identity"
    t.string "runner_identity"
    t.integer "seed"
    t.boolean "first_round_bye", default: false
    t.integer "previous_id"
    t.integer "manual_seed"
    t.bigint "user_id"
<<<<<<< HEAD
    t.jsonb "corp_deck"
    t.jsonb "runner_deck"
    t.string "corp_deck_format"
    t.string "runner_deck_format"
    t.boolean "decks_locked"
=======
>>>>>>> 6cb0960c
    t.index ["tournament_id"], name: "index_players_on_tournament_id"
    t.index ["user_id"], name: "index_players_on_user_id"
  end

  create_table "registrations", id: :serial, force: :cascade do |t|
    t.integer "player_id"
    t.integer "stage_id"
    t.integer "seed"
    t.index ["player_id"], name: "index_registrations_on_player_id"
    t.index ["stage_id"], name: "index_registrations_on_stage_id"
  end

  create_table "round_timer_activations", force: :cascade do |t|
    t.bigint "tournament_id"
    t.bigint "round_id"
    t.datetime "start_time", default: -> { "now()" }, null: false
    t.datetime "stop_time"
    t.index ["round_id"], name: "index_round_timer_activations_on_round_id"
    t.index ["tournament_id"], name: "index_round_timer_activations_on_tournament_id"
  end

  create_table "rounds", id: :serial, force: :cascade do |t|
    t.integer "tournament_id"
    t.integer "number"
    t.boolean "completed", default: false
    t.decimal "weight", default: "1.0"
    t.integer "stage_id"
    t.datetime "created_at", precision: nil, default: -> { "now()" }, null: false
    t.datetime "updated_at", precision: nil, default: -> { "now()" }, null: false
    t.integer "length_minutes", default: 65
    t.index ["stage_id"], name: "index_rounds_on_stage_id"
    t.index ["tournament_id"], name: "index_rounds_on_tournament_id"
  end

  create_table "stages", id: :serial, force: :cascade do |t|
    t.integer "tournament_id"
    t.integer "number", default: 1
    t.integer "format", default: 0, null: false
    t.datetime "created_at", precision: nil, default: -> { "now()" }, null: false
    t.datetime "updated_at", precision: nil, default: -> { "now()" }, null: false
    t.index ["tournament_id"], name: "index_stages_on_tournament_id"
  end

  create_table "standing_rows", id: :serial, force: :cascade do |t|
    t.integer "position"
    t.integer "player_id"
    t.integer "stage_id"
    t.integer "points"
    t.decimal "sos"
    t.decimal "extended_sos"
    t.integer "corp_points"
    t.integer "runner_points"
    t.index ["player_id"], name: "index_standing_rows_on_player_id"
    t.index ["stage_id"], name: "index_standing_rows_on_stage_id"
  end

  create_table "tournaments", id: :serial, force: :cascade do |t|
    t.string "name"
    t.datetime "created_at", precision: nil
    t.string "abr_code"
    t.integer "stage", default: 0
    t.integer "previous_id"
    t.integer "user_id"
    t.string "slug"
    t.date "date"
    t.boolean "private", default: false
    t.string "stream_url"
    t.boolean "manual_seed"
    t.datetime "updated_at", precision: nil, default: -> { "now()" }, null: false
    t.boolean "self_registration"
    t.boolean "nrdb_deck_registration", default: false
    t.index ["user_id"], name: "index_tournaments_on_user_id"
  end

  create_table "users", id: :serial, force: :cascade do |t|
    t.datetime "created_at", precision: nil, null: false
    t.datetime "updated_at", precision: nil, null: false
    t.integer "nrdb_id"
    t.string "nrdb_username"
    t.string "nrdb_access_token"
    t.string "nrdb_refresh_token"
    t.index ["nrdb_id"], name: "index_users_on_nrdb_id"
  end

  add_foreign_key "active_storage_attachments", "active_storage_blobs", column: "blob_id"
  add_foreign_key "active_storage_variant_records", "active_storage_blobs", column: "blob_id"
  add_foreign_key "deck_cards", "decks"
  add_foreign_key "decks", "players"
  add_foreign_key "pairings", "players", column: "player1_id"
  add_foreign_key "pairings", "players", column: "player2_id"
  add_foreign_key "pairings", "rounds"
  add_foreign_key "players", "tournaments"
  add_foreign_key "players", "users"
  add_foreign_key "registrations", "players"
  add_foreign_key "registrations", "stages"
  add_foreign_key "round_timer_activations", "rounds"
  add_foreign_key "round_timer_activations", "tournaments"
  add_foreign_key "rounds", "stages"
  add_foreign_key "rounds", "tournaments"
  add_foreign_key "stages", "tournaments"
  add_foreign_key "standing_rows", "players"
  add_foreign_key "standing_rows", "stages"
  add_foreign_key "tournaments", "users"
end<|MERGE_RESOLUTION|>--- conflicted
+++ resolved
@@ -122,14 +122,6 @@
     t.integer "previous_id"
     t.integer "manual_seed"
     t.bigint "user_id"
-<<<<<<< HEAD
-    t.jsonb "corp_deck"
-    t.jsonb "runner_deck"
-    t.string "corp_deck_format"
-    t.string "runner_deck_format"
-    t.boolean "decks_locked"
-=======
->>>>>>> 6cb0960c
     t.index ["tournament_id"], name: "index_players_on_tournament_id"
     t.index ["user_id"], name: "index_players_on_user_id"
   end
