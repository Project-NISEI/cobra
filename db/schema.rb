# This file is auto-generated from the current state of the database. Instead
# of editing this file, please use the migrations feature of Active Record to
# incrementally modify your database, and then regenerate this schema definition.
#
# This file is the source Rails uses to define your schema when running `bin/rails
# db:schema:load`. When creating a new database, `bin/rails db:schema:load` tends to
# be faster and is potentially less error prone than running all of your
# migrations from scratch. Old migrations may fail to apply correctly if those
# migrations use external dependencies or application code.
#
# It's strongly recommended that you check this file into your version control system.

<<<<<<< HEAD
ActiveRecord::Schema.define(version: 2022_08_08_203619) do

=======
ActiveRecord::Schema[7.0].define(version: 2022_05_20_025715) do
>>>>>>> 89523bd4
  # These are extensions that must be enabled in order to support this database
  enable_extension "plpgsql"

  create_table "active_storage_attachments", force: :cascade do |t|
    t.string "name", null: false
    t.string "record_type", null: false
    t.bigint "record_id", null: false
    t.bigint "blob_id", null: false
    t.datetime "created_at", precision: nil, null: false
    t.index ["blob_id"], name: "index_active_storage_attachments_on_blob_id"
    t.index ["record_type", "record_id", "name", "blob_id"], name: "index_active_storage_attachments_uniqueness", unique: true
  end

  create_table "active_storage_blobs", force: :cascade do |t|
    t.string "key", null: false
    t.string "filename", null: false
    t.string "content_type"
    t.text "metadata"
    t.string "service_name", null: false
    t.bigint "byte_size", null: false
    t.string "checksum"
    t.datetime "created_at", precision: nil, null: false
    t.index ["key"], name: "index_active_storage_blobs_on_key", unique: true
  end

  create_table "active_storage_variant_records", force: :cascade do |t|
    t.bigint "blob_id", null: false
    t.string "variation_digest", null: false
    t.index ["blob_id", "variation_digest"], name: "index_active_storage_variant_records_uniqueness", unique: true
  end

  create_table "identities", id: :serial, force: :cascade do |t|
    t.string "name"
    t.integer "side"
    t.string "faction"
    t.string "nrdb_code"
    t.string "autocomplete"
    t.index ["side"], name: "index_identities_on_side"
  end

  create_table "pairings", id: :serial, force: :cascade do |t|
    t.integer "round_id"
    t.integer "player1_id"
    t.integer "player2_id"
    t.integer "table_number"
    t.integer "score1"
    t.integer "score2"
    t.integer "side"
    t.integer "score1_runner"
    t.integer "score1_corp"
    t.integer "score2_corp"
    t.integer "score2_runner"
<<<<<<< HEAD
    t.datetime "created_at", default: -> { "now()" }, null: false
    t.datetime "updated_at", default: -> { "now()" }, null: false
    t.boolean "intentional_draw"
    t.boolean "two_for_one"
=======
    t.datetime "created_at", precision: nil, default: -> { "now()" }, null: false
    t.datetime "updated_at", precision: nil, default: -> { "now()" }, null: false
>>>>>>> 89523bd4
    t.index ["player1_id"], name: "index_pairings_on_player1_id"
    t.index ["player2_id"], name: "index_pairings_on_player2_id"
    t.index ["round_id"], name: "index_pairings_on_round_id"
  end

  create_table "players", id: :serial, force: :cascade do |t|
    t.string "name"
    t.integer "tournament_id"
    t.boolean "active", default: true
    t.string "corp_identity"
    t.string "runner_identity"
    t.integer "seed"
    t.boolean "first_round_bye", default: false
    t.integer "previous_id"
    t.integer "manual_seed"
    t.bigint "user_id"
    t.index ["tournament_id"], name: "index_players_on_tournament_id"
    t.index ["user_id"], name: "index_players_on_user_id"
  end

  create_table "registrations", id: :serial, force: :cascade do |t|
    t.integer "player_id"
    t.integer "stage_id"
    t.integer "seed"
    t.index ["player_id"], name: "index_registrations_on_player_id"
    t.index ["stage_id"], name: "index_registrations_on_stage_id"
  end

  create_table "rounds", id: :serial, force: :cascade do |t|
    t.integer "tournament_id"
    t.integer "number"
    t.boolean "completed", default: false
    t.decimal "weight", default: "1.0"
    t.integer "stage_id"
    t.datetime "created_at", precision: nil, default: -> { "now()" }, null: false
    t.datetime "updated_at", precision: nil, default: -> { "now()" }, null: false
    t.index ["stage_id"], name: "index_rounds_on_stage_id"
    t.index ["tournament_id"], name: "index_rounds_on_tournament_id"
  end

  create_table "stages", id: :serial, force: :cascade do |t|
    t.integer "tournament_id"
    t.integer "number", default: 1
    t.integer "format", default: 0, null: false
    t.datetime "created_at", precision: nil, default: -> { "now()" }, null: false
    t.datetime "updated_at", precision: nil, default: -> { "now()" }, null: false
    t.index ["tournament_id"], name: "index_stages_on_tournament_id"
  end

  create_table "standing_rows", id: :serial, force: :cascade do |t|
    t.integer "position"
    t.integer "player_id"
    t.integer "stage_id"
    t.integer "points"
    t.decimal "sos"
    t.decimal "extended_sos"
    t.integer "corp_points"
    t.integer "runner_points"
    t.index ["player_id"], name: "index_standing_rows_on_player_id"
    t.index ["stage_id"], name: "index_standing_rows_on_stage_id"
  end

  create_table "tournaments", id: :serial, force: :cascade do |t|
    t.string "name"
    t.datetime "created_at", precision: nil
    t.string "abr_code"
    t.integer "stage", default: 0
    t.integer "previous_id"
    t.integer "user_id"
    t.string "slug"
    t.date "date"
    t.boolean "private", default: false
    t.string "stream_url"
    t.boolean "manual_seed"
    t.datetime "updated_at", precision: nil, default: -> { "now()" }, null: false
    t.boolean "self_registration"
    t.index ["user_id"], name: "index_tournaments_on_user_id"
  end

  create_table "users", id: :serial, force: :cascade do |t|
    t.datetime "created_at", precision: nil, null: false
    t.datetime "updated_at", precision: nil, null: false
    t.integer "nrdb_id"
    t.string "nrdb_username"
    t.string "nrdb_access_token"
    t.string "nrdb_refresh_token"
    t.index ["nrdb_id"], name: "index_users_on_nrdb_id"
  end

  add_foreign_key "active_storage_attachments", "active_storage_blobs", column: "blob_id"
  add_foreign_key "active_storage_variant_records", "active_storage_blobs", column: "blob_id"
  add_foreign_key "pairings", "players", column: "player1_id"
  add_foreign_key "pairings", "players", column: "player2_id"
  add_foreign_key "pairings", "rounds"
  add_foreign_key "players", "tournaments"
  add_foreign_key "players", "users"
  add_foreign_key "registrations", "players"
  add_foreign_key "registrations", "stages"
  add_foreign_key "rounds", "stages"
  add_foreign_key "rounds", "tournaments"
  add_foreign_key "stages", "tournaments"
  add_foreign_key "standing_rows", "players"
  add_foreign_key "standing_rows", "stages"
  add_foreign_key "tournaments", "users"
end<|MERGE_RESOLUTION|>--- conflicted
+++ resolved
@@ -10,12 +10,7 @@
 #
 # It's strongly recommended that you check this file into your version control system.
 
-<<<<<<< HEAD
-ActiveRecord::Schema.define(version: 2022_08_08_203619) do
-
-=======
-ActiveRecord::Schema[7.0].define(version: 2022_05_20_025715) do
->>>>>>> 89523bd4
+ActiveRecord::Schema[7.0].define(version: 2022_08_08_203619) do
   # These are extensions that must be enabled in order to support this database
   enable_extension "plpgsql"
 
@@ -68,15 +63,10 @@
     t.integer "score1_corp"
     t.integer "score2_corp"
     t.integer "score2_runner"
-<<<<<<< HEAD
     t.datetime "created_at", default: -> { "now()" }, null: false
     t.datetime "updated_at", default: -> { "now()" }, null: false
     t.boolean "intentional_draw"
     t.boolean "two_for_one"
-=======
-    t.datetime "created_at", precision: nil, default: -> { "now()" }, null: false
-    t.datetime "updated_at", precision: nil, default: -> { "now()" }, null: false
->>>>>>> 89523bd4
     t.index ["player1_id"], name: "index_pairings_on_player1_id"
     t.index ["player2_id"], name: "index_pairings_on_player2_id"
     t.index ["round_id"], name: "index_pairings_on_round_id"
